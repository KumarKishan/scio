/*
 * Copyright 2016 Spotify AB.
 *
 * Licensed under the Apache License, Version 2.0 (the "License");
 * you may not use this file except in compliance with the License.
 * You may obtain a copy of the License at
 *
 *     http://www.apache.org/licenses/LICENSE-2.0
 *
 * Unless required by applicable law or agreed to in writing,
 * software distributed under the License is distributed on an
 * "AS IS" BASIS, WITHOUT WARRANTIES OR CONDITIONS OF ANY
 * KIND, either express or implied.  See the License for the
 * specific language governing permissions and limitations
 * under the License.
 */

import sbt._
import Keys._
import sbtassembly.AssemblyPlugin.autoImport._
import com.typesafe.sbt.SbtGit.GitKeys.gitRemoteRepo

val beamVersion = "2.6.0"

val algebirdVersion = "0.13.4"
val annoy4sVersion = "0.6.0"
val annoyVersion = "0.2.5"
val asmVersion = "4.5"
val autoServiceVersion = "1.0-rc3"
val autoValueVersion = "1.4.1"
val avroVersion = "1.8.2"
val breezeVersion ="1.0-RC2"
<<<<<<< HEAD
val chillVersion = "0.9.2"
val circeVersion = "0.9.3"
=======
val chillVersion = "0.9.3"
val circeVersion = "0.9.1"
>>>>>>> a0b92368
val commonsIoVersion = "2.6"
val commonsMath3Version = "3.6.1"
val elasticsearch2Version = "2.1.0"
val elasticsearch5Version = "5.5.0"
val featranVersion = "0.2.0"
val gcsConnectorVersion = "1.6.3-hadoop2"
val gcsVersion = "1.8.0"
val guavaVersion = "20.0"
val hadoopVersion = "2.7.3"
val hamcrestVersion = "1.3"
val jacksonScalaModuleVersion = "2.9.2"
val javaLshVersion = "0.10"
val jlineVersion = "2.14.5"
val jodaConvertVersion = "1.8.1"
val jodaTimeVersion = "2.9.9"
val junitInterfaceVersion = "0.11"
val junitVersion = "4.12"
val kantanCsvVersion = "0.4.0"
val kryoVersion = "4.0.2" // explicitly depend on 4.0.1+ due to https://github.com/EsotericSoftware/kryo/pull/516
val parquetAvroExtraVersion = "0.2.2"
val parquetVersion = "1.9.0"
val protobufGenericVersion = "0.2.4"
val protobufVersion = "3.5.1"
val scalacheckShapelessVersion = "1.1.8"
val scalacheckVersion = "1.13.5"
val scalaMacrosVersion = "2.1.1"
val scalatestVersion = "3.0.5"
val shapelessVersion = "2.3.3"
val shapelessDatatypeVersion = "0.1.9"
val slf4jVersion = "1.7.25"
val sparkeyVersion = "2.3.0"
val tensorFlowVersion = "1.8.0"
val zoltarVersion = "0.4.0"
val magnoliaVersion = "0.10.1-SNAPSHOT"
val grpcVersion = "1.7.0"
val caseappVersion = "2.0.0-M3"

lazy val mimaSettings = Seq(
  mimaPreviousArtifacts :=
    previousVersion(version.value)
      .filter(_ => publishArtifact.value)
      .map { pv =>
        organization.value % (normalizedName.value + "_" + scalaBinaryVersion.value) % pv
      }.toSet,
  mimaBinaryIssueFilters ++= Seq()
)

val beamSDKIO =
  Seq(
    "org.apache.beam" % "beam-sdks-java-io-google-cloud-platform" % beamVersion excludeAll(
        ExclusionRule("com.google.cloud", "google-cloud-spanner"),
        ExclusionRule("com.google.cloud", "google-cloud-core"),
        ExclusionRule("com.google.api.grpc", "proto-google-cloud-spanner-admin-database-v1"),
        ExclusionRule("com.google.api.grpc", "proto-google-common-protos")
      ),
    "io.grpc"  % "grpc-core" % grpcVersion,
    "io.grpc"  % "grpc-context" % grpcVersion,
    "io.grpc"  % "grpc-auth" % grpcVersion,
    "io.grpc"  % "grpc-netty" % grpcVersion,
    "io.grpc"  % "grpc-stub" % grpcVersion,
    "com.google.cloud.bigtable" % "bigtable-protos" % "1.0.0"
  )

def previousVersion(currentVersion: String): Option[String] = {
  val Version = """(\d+)\.(\d+)\.(\d+).*""".r
  val Version(x, y, z) = currentVersion
  if (z == "0") None
  else Some(s"$x.$y.${z.toInt - 1}")
}

def resourcesOnCompilerCp(config: Configuration): Setting[_] =
  managedClasspath in config := {
    val res = (resourceDirectory in config).value
    val old = (managedClasspath in config).value
    Attributed.blank(res) +: old
  }

val commonSettings = Sonatype.sonatypeSettings ++ assemblySettings ++ Seq(
  organization       := "com.spotify",

  scalaVersion       := "2.12.6",
  crossScalaVersions := Seq("2.11.12", "2.12.6"),
  scalacOptions                   ++= Scalac.commonsOptions.value,
  scalacOptions in (Compile, doc) ++= Scalac.compileDocOptions.value,
  javacOptions                    ++= Seq("-source", "1.8", "-target", "1.8", "-Xlint:unchecked"),
  javacOptions in (Compile, doc)  := Seq("-source", "1.8"),

  // protobuf-lite is an older subset of protobuf-java and causes issues
  excludeDependencies += "com.google.protobuf" % "protobuf-lite",

  resolvers += Resolver.sonatypeRepo("public"),

  scalastyleSources in Compile ++= (unmanagedSourceDirectories in Test).value,
  testOptions in Test += Tests.Argument("-oD"),
  testOptions += Tests.Argument(TestFrameworks.JUnit, "-q", "-v"),
  testOptions ++= {
    if (sys.env.contains("SLOW")) {
      Nil
    } else {
      Seq(Tests.Argument(TestFrameworks.ScalaTest, "-l", "org.scalatest.tags.Slow"))
    }
  },

  evictionWarningOptions in update := EvictionWarningOptions.default
    .withWarnTransitiveEvictions(false),

  coverageExcludedPackages := Seq(
    "com\\.spotify\\.scio\\.examples\\..*",
    "com\\.spotify\\.scio\\.repl\\..*",
    "com\\.spotify\\.scio\\.util\\.MultiJoin"
  ).mkString(";"),
  coverageHighlighting := true,

  // Release settings
  publishTo := Some(if (isSnapshot.value) Opts.resolver.sonatypeSnapshots else Opts.resolver.sonatypeStaging),
  releaseCrossBuild             := true,
  releasePublishArtifactsAction := PgpKeys.publishSigned.value,
  publishMavenStyle             := true,
  publishArtifact in Test       := false,
  sonatypeProfileName           := "com.spotify",

  licenses := Seq("Apache 2" -> url("http://www.apache.org/licenses/LICENSE-2.0.txt")),
  homepage := Some(url("https://github.com/spotify/scio")),
  scmInfo := Some(ScmInfo(
    url("https://github.com/spotify/scio.git"),
    "scm:git:git@github.com:spotify/scio.git")),
  developers := List(
    Developer(id="sinisa_lyh", name="Neville Li", email="neville.lyh@gmail.com", url=url("https://twitter.com/sinisa_lyh")),
    Developer(id="ravwojdyla", name="Rafal Wojdyla", email="ravwojdyla@gmail.com", url=url("https://twitter.com/ravwojdyla")),
    Developer(id="andrewsmartin", name="Andrew Martin", email="andrewsmartin.mg@gmail.com", url=url("https://twitter.com/andrew_martin92")),
    Developer(id="fallonfofallon", name="Fallon Chen", email="fallon@spotify.com", url=url("https://twitter.com/fallonfofallon")),
    Developer(id="regadas", name="Filipe Regadas", email="filiperegadas@gmail.com", url=url("https://twitter.com/regadas")),
    Developer(id="jto", name="Julien Tournay", email="julient@spotify.com", url=url("https://twitter.com/skaalf"))
  ),

  credentials ++= (for {
    username <- sys.env.get("SONATYPE_USERNAME")
    password <- sys.env.get("SONATYPE_PASSWORD")
  } yield
  Credentials(
    "Sonatype Nexus Repository Manager",
    "oss.sonatype.org",
    username,
    password)).toSeq,

  // Mappings from dependencies to external ScalaDoc/JavaDoc sites
  apiMappings ++= {
    def mappingFn(organization: String, name: String, apiUrl: String) = {
      (for {
        entry <- (fullClasspath in Compile).value
        module <- entry.get(moduleID.key)
        if module.organization == organization
        if module.name.startsWith(name)
      } yield entry.data).toList.map((_, url(apiUrl)))
    }
    val bootClasspath = System.getProperty("sun.boot.class.path").split(sys.props("path.separator")).map(file(_))
    val jdkMapping = Map(bootClasspath.find(_.getPath.endsWith("rt.jar")).get -> url("http://docs.oracle.com/javase/8/docs/api/"))
    docMappings.flatMap((mappingFn _).tupled).toMap ++ jdkMapping
  },
  buildInfoKeys := Seq[BuildInfoKey](scalaVersion, version, "beamVersion" -> beamVersion),
  buildInfoPackage := "com.spotify.scio"
) ++ mimaSettings

lazy val itSettings = Defaults.itSettings ++ Seq(
  scalastyleSources in Compile ++= (unmanagedSourceDirectories in IntegrationTest).value,
  // exclude all sources if we don't have GCP credentials
  (excludeFilter in unmanagedSources) in IntegrationTest := {
    if (BuildCredentials.exists) {
      HiddenFileFilter
    } else {
      HiddenFileFilter || "*.scala"
    }
  }
)

lazy val noPublishSettings = Seq(
  publish := {},
  publishLocal := {},
  publishArtifact := false
)

lazy val assemblySettings = Seq(
  test in assembly := {},
  assemblyMergeStrategy in assembly ~= { old => {
    case s if s.endsWith(".properties") => MergeStrategy.filterDistinctLines
    case s if s.endsWith("pom.xml") => MergeStrategy.last
    case s if s.endsWith(".class") => MergeStrategy.last
    case s if s.endsWith(".proto") => MergeStrategy.last
    case s if s.endsWith("libjansi.jnilib") => MergeStrategy.last
    case s if s.endsWith("jansi.dll") => MergeStrategy.rename
    case s if s.endsWith("libjansi.so") => MergeStrategy.rename
    case s if s.endsWith("libsnappyjava.jnilib") => MergeStrategy.last
    case s if s.endsWith("libsnappyjava.so") => MergeStrategy.last
    case s if s.endsWith("snappyjava_snappy.dll") => MergeStrategy.last
    case s if s.endsWith(".dtd") => MergeStrategy.rename
    case s if s.endsWith(".xsd") => MergeStrategy.rename
    case PathList("META-INF", "services", "org.apache.hadoop.fs.FileSystem") => MergeStrategy.filterDistinctLines
    case s => old(s)
  }
  }
)

lazy val paradiseDependency =
  "org.scalamacros" % "paradise" % scalaMacrosVersion cross CrossVersion.full

lazy val macroSettings = Seq(
  libraryDependencies += "org.scala-lang" % "scala-reflect" % scalaVersion.value,
  addCompilerPlugin(paradiseDependency)
)

lazy val directRunnerDependency =
  "org.apache.beam" % "beam-runners-direct-java" % beamVersion
lazy val dataflowRunnerDependency =
  "org.apache.beam" % "beam-runners-google-cloud-dataflow-java" % beamVersion
lazy val beamRunners = settingKey[String]("beam runners")
lazy val beamRunnersEval = settingKey[Seq[ModuleID]]("beam runners")

def beamRunnerSettings: Seq[Setting[_]] = Seq(
  beamRunners := "",
  beamRunnersEval := {
    Option(beamRunners.value)
      .filter(_.nonEmpty)
      .orElse(sys.props.get("beamRunners"))
      .orElse(sys.env.get("BEAM_RUNNERS"))
      .map(_.split(","))
      .map {
        _.flatMap {
          case "DirectRunner" => Some(directRunnerDependency)
          case "DataflowRunner" => Some(dataflowRunnerDependency)
          case unkown => None
        }.toSeq
      }
      .getOrElse(Seq(directRunnerDependency))
  },
  libraryDependencies ++= beamRunnersEval.value
)

lazy val root: Project = Project(
  "scio",
  file(".")
).enablePlugins(GhpagesPlugin, ScalaUnidocPlugin, SiteScaladocPlugin).settings(
  commonSettings ++ siteSettings ++ noPublishSettings,
  unidocProjectFilter in (ScalaUnidoc, unidoc) := inAnyProject
    -- inProjects(scioCassandra2) -- inProjects(scioElasticsearch2)
    -- inProjects(scioRepl) -- inProjects(scioSchemas) -- inProjects(scioExamples)
    -- inProjects(scioJmh),
  // unidoc handles class paths differently than compile and may give older
  // versions high precedence.
  unidocAllClasspaths in (ScalaUnidoc, unidoc) := {
    (unidocAllClasspaths in (ScalaUnidoc, unidoc)).value.map { cp =>
      cp.filterNot(_.data.getCanonicalPath.matches(""".*guava-11\..*"""))
        .filterNot(_.data.getCanonicalPath.matches(""".*bigtable-client-core-0\..*"""))
    }
  },
  aggregate in assembly := false
).aggregate(
  scioCore,
  scioTest,
  scioAvro,
  scioBigQuery,
  scioBigtable,
  scioCassandra2,
  scioCassandra3,
  scioElasticsearch2,
  scioElasticsearch5,
  scioExtra,
  scioHdfs,
  scioJdbc,
  scioParquet,
  scioTensorFlow,
  scioSchemas,
  scioExamples,
  scioRepl,
  scioJmh
)

lazy val scioCore: Project = Project(
  "scio-core",
  file("scio-core")
).settings(
  commonSettings ++ macroSettings,
  description := "Scio - A Scala API for Apache Beam and Google Cloud Dataflow",
  resources in Compile ++= Seq(
    (baseDirectory in ThisBuild).value / "build.sbt",
    (baseDirectory in ThisBuild).value / "version.sbt"),
  libraryDependencies ++= Seq(
    "org.apache.beam" % "beam-sdks-java-core" % beamVersion,
    "org.apache.beam" % "beam-runners-google-cloud-dataflow-java" % beamVersion % "provided",
    "com.twitter" %% "algebird-core" % algebirdVersion,
    "com.twitter" %% "chill" % chillVersion,
    "com.twitter" %% "chill-algebird" % chillVersion,
    "com.twitter" % "chill-protobuf" % chillVersion,
    "com.esotericsoftware" % "kryo-shaded" % kryoVersion,
    "commons-io" % "commons-io" % commonsIoVersion,
    "org.apache.commons" % "commons-math3" % commonsMath3Version,
    "com.fasterxml.jackson.module" %% "jackson-module-scala" % jacksonScalaModuleVersion,
    "com.google.auto.service" % "auto-service" % autoServiceVersion,
    "com.google.guava" % "guava" % guavaVersion,
    "com.google.protobuf" % "protobuf-java" % protobufVersion,
    "me.lyh" %% "protobuf-generic" % protobufGenericVersion,
    "org.apache.xbean" % "xbean-asm5-shaded" % asmVersion,
<<<<<<< HEAD
    // -- used to test Safe codders
    "com.chuusai" %% "shapeless" % shapelessVersion,
    "com.propensive" %% "magnolia" % magnoliaVersion,
    directRunnerDependency % "test",
    "org.scalatest" %% "scalatest" % scalatestVersion % "test",
    "org.hamcrest" % "hamcrest-all" % hamcrestVersion % "test",
    "io.grpc" % "grpc-all" % grpcVersion exclude("io.opencensus", "opencensus-api")
=======
    "io.grpc" % "grpc-all" % grpcVersion exclude("io.opencensus", "opencensus-api"),
    "com.github.alexarchambault" %% "case-app" % caseappVersion
>>>>>>> a0b92368
  )
).dependsOn(
  scioAvro,
  scioBigQuery % "test->test;compile->compile",
  scioSchemas % "test->test"
).enablePlugins(BuildInfoPlugin)

lazy val scioTest: Project = Project(
  "scio-test",
  file("scio-test")
).settings(
  commonSettings ++ itSettings,
  description := "Scio helpers for ScalaTest",
  libraryDependencies ++= Seq(
    "org.apache.beam" % "beam-runners-direct-java" % beamVersion,
    "org.apache.beam" % "beam-runners-google-cloud-dataflow-java" % beamVersion % "test,it",
    "org.apache.beam" % "beam-sdks-java-core" % beamVersion % "test",
    "org.apache.beam" % "beam-sdks-java-core" % beamVersion % "test" classifier "tests",
    "org.scalatest" %% "scalatest" % scalatestVersion,
    "org.scalacheck" %% "scalacheck" % scalacheckVersion % "test,it",
    "com.github.alexarchambault" %% "scalacheck-shapeless_1.13" % scalacheckShapelessVersion % "test,it",
    "me.lyh" %% "shapeless-datatype-datastore_1.3" % shapelessDatatypeVersion % "test,it",
    // DataFlow testing requires junit and hamcrest
    "org.hamcrest" % "hamcrest-all" % hamcrestVersion,
    "com.spotify" % "annoy" % annoyVersion % "test",
    "com.spotify.sparkey" % "sparkey" % sparkeyVersion % "test",
    "com.novocode" % "junit-interface" % junitInterfaceVersion,
    "junit" % "junit" % junitVersion % "test"
  ),
  addCompilerPlugin(paradiseDependency)
).configs(
  IntegrationTest
).dependsOn(
  scioCore % "test->test;compile->compile",
  scioSchemas % "test,it"
)

lazy val scioAvro: Project = Project(
  "scio-avro",
  file("scio-avro")
).settings(
  commonSettings ++ macroSettings ++ itSettings,
  description := "Scio add-on for working with Avro",
  libraryDependencies ++= Seq(
    "org.apache.avro" % "avro" % avroVersion exclude("com.thoughtworks.paranamer", "paranamer"),
    "org.slf4j" % "slf4j-api" % slf4jVersion,
    "org.slf4j" % "slf4j-simple" % slf4jVersion % "test,it",
    "org.scalatest" %% "scalatest" % scalatestVersion % "test,it",
    "com.github.alexarchambault" %% "scalacheck-shapeless_1.13" % scalacheckShapelessVersion % "test",
    "me.lyh" %% "shapeless-datatype-core" % shapelessDatatypeVersion % "test",
    "com.propensive" %% "magnolia" % magnoliaVersion,
    "com.chuusai" %% "shapeless" % shapelessVersion
  ) ++ beamSDKIO
).configs(IntegrationTest)

lazy val scioBigQuery: Project = Project(
  "scio-bigquery",
  file("scio-bigquery")
).settings(
  commonSettings ++ macroSettings ++ itSettings,
  description := "Scio add-on for Google BigQuery",
  libraryDependencies ++= Seq(
    "commons-io" % "commons-io" % commonsIoVersion,
    "joda-time" % "joda-time" % jodaTimeVersion,
    "org.joda" % "joda-convert" % jodaConvertVersion,
    "org.slf4j" % "slf4j-api" % slf4jVersion,
    "org.slf4j" % "slf4j-simple" % slf4jVersion % "test,it",
    "org.scalatest" %% "scalatest" % scalatestVersion % "test,it",
    "com.google.cloud" % "google-cloud-storage" % gcsVersion % "test,it",
    "com.github.alexarchambault" %% "scalacheck-shapeless_1.13" % scalacheckShapelessVersion % "test",
    "me.lyh" %% "shapeless-datatype-core" % shapelessDatatypeVersion % "test"
  ) ++ beamSDKIO
).configs(IntegrationTest)

lazy val scioBigtable: Project = Project(
  "scio-bigtable",
  file("scio-bigtable")
).settings(
  commonSettings ++ itSettings,
  description := "Scio add-on for Google Cloud Bigtable",
  libraryDependencies ++= Seq(
    "org.scalatest" %% "scalatest" % scalatestVersion % "test",
    "org.hamcrest" % "hamcrest-all" % hamcrestVersion % "test",
    "org.apache.beam" % "beam-runners-direct-java" % beamVersion % "test",
    "com.novocode" % "junit-interface" % junitInterfaceVersion,
    "junit" % "junit" % junitVersion % "test"
  ) ++ beamSDKIO
).dependsOn(
  scioCore,
  scioTest % "test,it"
).configs(IntegrationTest)

lazy val scioCassandra2: Project = Project(
  "scio-cassandra2",
  file("scio-cassandra2")
).settings(
  commonSettings ++ itSettings,
  description := "Scio add-on for Apache Cassandra 2.x",
  libraryDependencies ++= Seq(
    "com.datastax.cassandra" % "cassandra-driver-core" % "3.5.1",
    ("org.apache.cassandra" % "cassandra-all" % "2.2.12")
      .exclude("ch.qos.logback", "logback-classic")
      .exclude("org.slf4j", "log4j-over-slf4j"),
    "org.apache.hadoop" % "hadoop-client" % hadoopVersion
  )
).dependsOn(
  scioCore,
  scioTest % "test,it"
).configs(IntegrationTest)

lazy val scioCassandra3: Project = Project(
  "scio-cassandra3",
  file("scio-cassandra3")
).settings(
  commonSettings ++ itSettings,
  description := "Scio add-on for Apache Cassandra 3.x",
  libraryDependencies ++= Seq(
    "com.datastax.cassandra" % "cassandra-driver-core" % "3.5.1",
    ("org.apache.cassandra" % "cassandra-all" % "3.11.2")
      .exclude("ch.qos.logback", "logback-classic")
      .exclude("org.slf4j", "log4j-over-slf4j"),
    "org.apache.hadoop" % "hadoop-client" % hadoopVersion,
    "org.scalatest" %% "scalatest" % scalatestVersion % "test"
  )
).dependsOn(
  scioCore,
  scioTest % "test,it"
).configs(IntegrationTest)

lazy val scioElasticsearch2: Project = Project(
  "scio-elasticsearch2",
  file("scio-elasticsearch2")
).settings(
  commonSettings,
  description := "Scio add-on for writing to Elasticsearch",
  libraryDependencies ++= Seq(
    "joda-time" % "joda-time" % jodaTimeVersion,
    "org.elasticsearch" % "elasticsearch" % elasticsearch2Version
  )
).dependsOn(
  scioCore,
  scioTest % "test"
)

lazy val scioElasticsearch5: Project = Project(
  "scio-elasticsearch5",
  file("scio-elasticsearch5")
).settings(
  commonSettings,
  description := "Scio add-on for writing to Elasticsearch",
  libraryDependencies ++= Seq(
    "joda-time" % "joda-time" % jodaTimeVersion,
    "org.elasticsearch.client" % "transport" % elasticsearch5Version
  )
).dependsOn(
  scioCore,
  scioTest % "test"
)

lazy val scioExtra: Project = Project(
  "scio-extra",
  file("scio-extra")
).settings(
  commonSettings ++ itSettings,
  description := "Scio extra utilities",
  libraryDependencies ++= Seq(
    "com.spotify" % "annoy" % annoyVersion,
    "com.spotify.sparkey" % "sparkey" % sparkeyVersion,
    "com.twitter" %% "algebird-core" % algebirdVersion,
    "info.debatty" % "java-lsh" % javaLshVersion,
    "net.pishen" %% "annoy4s" % annoy4sVersion,
    "org.scalanlp" %% "breeze" % breezeVersion,
    "org.scalatest" %% "scalatest" % scalatestVersion % "test",
    "org.scalacheck" %% "scalacheck" % scalacheckVersion % "test"
  ),
  libraryDependencies ++= Seq(
    "io.circe" %% "circe-core",
    "io.circe" %% "circe-generic",
    "io.circe" %% "circe-parser"
  ).map(_ % circeVersion)
).dependsOn(
  scioCore,
  scioTest % "it->it;test->test"
).configs(IntegrationTest)

lazy val scioHdfs: Project = Project(
  "scio-hdfs",
  file("scio-hdfs")
).settings(
  commonSettings,
  description := "Scio add-on for HDFS",
  libraryDependencies ++= Seq(
    "org.apache.beam" % "beam-sdks-java-io-hadoop-file-system" % beamVersion,
    "org.apache.hadoop" % "hadoop-client" % hadoopVersion
  )
)

lazy val scioJdbc: Project = Project(
  "scio-jdbc",
  file("scio-jdbc")
).settings(
  commonSettings,
  description := "Scio add-on for JDBC",
  libraryDependencies ++= Seq(
    "org.apache.beam" % "beam-sdks-java-io-jdbc" % beamVersion
  )
).dependsOn(
  scioCore,
  scioTest % "test"
)

val ensureSourceManaged = taskKey[Unit]("ensureSourceManaged")

lazy val scioParquet: Project = Project(
  "scio-parquet",
  file("scio-parquet")
).settings(
  commonSettings,
  // change annotation processor output directory so IntelliJ can pick them up
  ensureSourceManaged := IO.createDirectory(sourceManaged.value / "main"),
  (compile in Compile) := Def.task {
    ensureSourceManaged.value
    (compile in Compile).value
  }.value,
  javacOptions ++= Seq("-s", (sourceManaged.value / "main").toString),
  description := "Scio add-on for Parquet",
  libraryDependencies ++= Seq(
    "me.lyh" %% "parquet-avro-extra" % parquetAvroExtraVersion,
    "com.google.auto.value" % "auto-value" % autoValueVersion % "provided",
    "com.google.cloud.bigdataoss" % "gcs-connector" % gcsConnectorVersion,
    "org.apache.beam" % "beam-sdks-java-io-hadoop-input-format" % beamVersion,
    "org.apache.hadoop" % "hadoop-client" % hadoopVersion,
    "org.apache.parquet" % "parquet-avro" % parquetVersion
  )
).dependsOn(
  scioCore,
  scioSchemas % "test",
  scioTest % "test->test"
)

lazy val scioTensorFlow: Project = Project(
  "scio-tensorflow",
  file("scio-tensorflow")
).enablePlugins(ProtobufPlugin).settings(
  commonSettings,
  description := "Scio add-on for TensorFlow",
  version in ProtobufConfig := protobufVersion,
  protobufRunProtoc in ProtobufConfig := (args =>
    // protoc-jar does not include 3.3.1 binary
    com.github.os72.protocjar.Protoc.runProtoc("-v3.5.1" +: args.toArray)
  ),
  sourceDirectories in Compile := (sourceDirectories in Compile).value.filterNot(_.getPath.endsWith("/src_managed/main")),
  managedSourceDirectories in Compile := (managedSourceDirectories in Compile).value.filterNot(_.getPath.endsWith("/src_managed/main")),
  libraryDependencies ++= Seq(
    "org.tensorflow" % "tensorflow" % tensorFlowVersion,
    "org.tensorflow" % "proto" % tensorFlowVersion,
    "me.lyh" %% "shapeless-datatype-tensorflow" % shapelessDatatypeVersion,
    "com.spotify" %% "featran-core" % featranVersion,
    "com.spotify" %% "featran-scio" % featranVersion,
    "com.spotify" %% "featran-tensorflow" % featranVersion,
    "com.spotify" % "zoltar-api" % zoltarVersion,
    "com.spotify" % "zoltar-tensorflow" % zoltarVersion
  ),
  libraryDependencies ++= Seq(
    "io.circe" %% "circe-core",
    "io.circe" %% "circe-generic",
    "io.circe" %% "circe-parser"
  ).map(_ % circeVersion),
  (testLoader in Test) :=
    TensorflowTestClasspath.create(
      (testLoader in Test).value,
       (dependencyClasspath in Test).value)
).dependsOn(
  scioCore,
  scioTest % "test->test"
)

lazy val scioSchemas: Project = Project(
  "scio-schemas",
  file("scio-schemas")
).enablePlugins(ProtobufPlugin).settings(
  commonSettings ++ noPublishSettings,
  description := "Avro/Proto schemas for testing",
  version in AvroConfig := avroVersion,
  version in ProtobufConfig := protobufVersion,
  protobufRunProtoc in ProtobufConfig := (args =>
    // protoc-jar does not include 3.3.1 binary
    com.github.os72.protocjar.Protoc.runProtoc("-v3.3.0" +: args.toArray)
  ),
  // Avro and Protobuf files are compiled to src_managed/main/compiled_{avro,protobuf}
  // Exclude their parent to avoid confusing IntelliJ
  sourceDirectories in Compile := (sourceDirectories in Compile).value.filterNot(_.getPath.endsWith("/src_managed/main")),
  managedSourceDirectories in Compile := (managedSourceDirectories in Compile).value.filterNot(_.getPath.endsWith("/src_managed/main")),
  sources in doc in Compile := List(),  // suppress warnings
  compileOrder := CompileOrder.JavaThenScala
)

lazy val scioExamples: Project = Project(
  "scio-examples",
  file("scio-examples")
).settings(
  commonSettings ++ noPublishSettings ++ soccoSettings ++ beamRunnerSettings,
  libraryDependencies ++= Seq(
    "me.lyh" %% "shapeless-datatype-avro" % shapelessDatatypeVersion,
    "me.lyh" %% "shapeless-datatype-datastore_1.3" % shapelessDatatypeVersion,
    "me.lyh" %% "shapeless-datatype-tensorflow" % shapelessDatatypeVersion,
    "mysql" % "mysql-connector-java" % "5.1.+",
    "com.google.cloud.sql" % "mysql-socket-factory" % "1.0.2",
    "org.slf4j" % "slf4j-simple" % slf4jVersion,
    "org.scalacheck" %% "scalacheck" % scalacheckVersion % "test"
  ),
  addCompilerPlugin(paradiseDependency),
  // exclude problematic sources if we don't have GCP credentials
  excludeFilter in unmanagedSources := {
    if (BuildCredentials.exists) {
      HiddenFileFilter
    } else {
      HiddenFileFilter || "TypedBigQueryTornadoes*.scala"
    }
  },
  sources in doc in Compile := List()
).dependsOn(
  scioCore,
  scioBigtable,
  scioSchemas,
  scioJdbc,
  scioExtra,
  scioTensorFlow,
  scioTest % "test"
)

lazy val scioRepl: Project = Project(
  "scio-repl",
  file("scio-repl")
).settings(
  commonSettings,
  libraryDependencies ++= Seq(
    "org.apache.beam" % "beam-runners-direct-java" % beamVersion,
    "org.apache.beam" % "beam-runners-google-cloud-dataflow-java" % beamVersion,
    "org.slf4j" % "slf4j-simple" % slf4jVersion,
    "jline" % "jline" % jlineVersion,
    "org.scala-lang" % "scala-compiler" % scalaVersion.value,
    "org.scala-lang" % "scala-reflect" % scalaVersion.value,
    "com.nrinaudo" %% "kantan.csv" % kantanCsvVersion,
    paradiseDependency
  ),
  assemblyJarName in assembly := s"scio-repl-${version.value}.jar"
).dependsOn(
  scioCore,
  scioExtra
)

lazy val scioJmh: Project = Project(
  "scio-jmh",
  file("scio-jmh")
).settings(
  commonSettings ++ noPublishSettings,
  description := "Scio JMH Microbenchmarks",
  addCompilerPlugin(paradiseDependency),
  sourceDirectory in Jmh := (sourceDirectory in Test).value,
  classDirectory in Jmh := (classDirectory in Test).value,
  dependencyClasspath in Jmh := (dependencyClasspath in Test).value,
  libraryDependencies ++= Seq(
    "org.slf4j" % "slf4j-nop" % slf4jVersion,
    "org.scalatest" %% "scalatest" % scalatestVersion % "test",
    "org.hamcrest" % "hamcrest-all" % hamcrestVersion
  )
).dependsOn(
  scioCore
).enablePlugins(JmhPlugin)

// =======================================================================
// Site settings
// =======================================================================

// ScalaDoc links look like http://site/index.html#my.package.MyClass while JavaDoc links look
// like http://site/my/package/MyClass.html. Therefore we need to fix links to external JavaDoc
// generated by ScalaDoc.
def fixJavaDocLinks(bases: Seq[String], doc: String): String = {
  bases.foldLeft(doc) { (d, base) =>
    val regex = s"""\"($base)#([^"]*)\"""".r
    regex.replaceAllIn(d, m => {
      val b = base.replaceAll("/index.html$", "")
      val c = m.group(2).replace(".", "/")
      s"$b/$c.html"
    })
  }
}

lazy val soccoIndex = taskKey[File]("Generates examples/index.html")

lazy val siteSettings = Seq(
  autoAPIMappings := true,
  siteSubdirName in ScalaUnidoc := "api",
  addMappingsToSiteDir(mappings in (ScalaUnidoc, packageDoc), siteSubdirName in ScalaUnidoc),
  gitRemoteRepo := "git@github.com:spotify/scio.git",
  mappings in makeSite ++= Seq(
    file("site/index.html") -> "index.html",
    file("scio-examples/target/site/index.html") -> "examples/index.html"
  ) ++ SoccoIndex.mappings,
  makeSite := {
    // Fix JavaDoc links before makeSite
    (doc in ScalaUnidoc).value
    val bases = javaMappings.map(m => m._3 + "/index.html")
    val t = (target in ScalaUnidoc).value
    (t ** "*.html").get.foreach { f =>
      val doc = fixJavaDocLinks(bases, IO.read(f))
      IO.write(f, doc)
    }
    makeSite.value
  }
)

lazy val soccoSettings = if (sys.env.contains("SOCCO")) {
  Seq(
    scalacOptions ++= Seq(
      "-P:socco:out:scio-examples/target/site",
      "-P:socco:package_com.spotify.scio:https://spotify.github.io/scio/api"
    ),
    autoCompilerPlugins := true,
    addCompilerPlugin("com.criteo.socco" %% "socco-plugin" % "0.1.9"),
    // Generate scio-examples/target/site/index.html
    soccoIndex := SoccoIndex.generate(target.value / "site" / "index.html"),
    compile in Compile := {
      soccoIndex.value
      (compile in Compile).value
    }
  )
} else {
  Nil
}

// =======================================================================
// API mappings
// =======================================================================

val beamMappings = Seq(
  "beam-sdks-java-core",
  "beam-runners-direct-java",
  "beam-runners-google-cloud-dataflow-java",
  "beam-sdks-java-io-google-cloud-platform"
).map { artifact =>
  ("org.apache.beam", artifact, s"https://beam.apache.org/documentation/sdks/javadoc/$beamVersion")
}
val javaMappings = beamMappings ++ Seq(
  ("com.google.apis", "google-api-services-bigquery", "https://developers.google.com/resources/api-libraries/documentation/bigquery/v2/java/latest"),
  ("com.google.apis", "google-api-services-dataflow", "https://developers.google.com/resources/api-libraries/documentation/dataflow/v1b3/java/latest"),
  // FIXME: investigate why joda-time won't link
  ("joda-time", "joda-time", "http://www.joda.org/joda-time/apidocs"),
  ("org.apache.avro", "avro", "https://avro.apache.org/docs/current/api/java"),
  ("org.tensorflow", "libtensorflow", "https://www.tensorflow.org/api_docs/java/reference"))
val scalaMappings = Seq(
  ("com.twitter", "algebird-core", "https://twitter.github.io/algebird/api"),
  ("org.scalanlp", "breeze", "http://www.scalanlp.org/api/breeze"),
  ("org.scalatest", "scalatest", "http://doc.scalatest.org/3.0.0"))
val docMappings = javaMappings ++ scalaMappings<|MERGE_RESOLUTION|>--- conflicted
+++ resolved
@@ -30,13 +30,8 @@
 val autoValueVersion = "1.4.1"
 val avroVersion = "1.8.2"
 val breezeVersion ="1.0-RC2"
-<<<<<<< HEAD
-val chillVersion = "0.9.2"
+val chillVersion = "0.9.3"
 val circeVersion = "0.9.3"
-=======
-val chillVersion = "0.9.3"
-val circeVersion = "0.9.1"
->>>>>>> a0b92368
 val commonsIoVersion = "2.6"
 val commonsMath3Version = "3.6.1"
 val elasticsearch2Version = "2.1.0"
@@ -338,18 +333,14 @@
     "com.google.protobuf" % "protobuf-java" % protobufVersion,
     "me.lyh" %% "protobuf-generic" % protobufGenericVersion,
     "org.apache.xbean" % "xbean-asm5-shaded" % asmVersion,
-<<<<<<< HEAD
     // -- used to test Safe codders
     "com.chuusai" %% "shapeless" % shapelessVersion,
     "com.propensive" %% "magnolia" % magnoliaVersion,
     directRunnerDependency % "test",
     "org.scalatest" %% "scalatest" % scalatestVersion % "test",
     "org.hamcrest" % "hamcrest-all" % hamcrestVersion % "test",
-    "io.grpc" % "grpc-all" % grpcVersion exclude("io.opencensus", "opencensus-api")
-=======
     "io.grpc" % "grpc-all" % grpcVersion exclude("io.opencensus", "opencensus-api"),
     "com.github.alexarchambault" %% "case-app" % caseappVersion
->>>>>>> a0b92368
   )
 ).dependsOn(
   scioAvro,
